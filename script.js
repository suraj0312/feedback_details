var Feedback=[];
function addFeedback(){
    var string=document.getElementById("feedback").value;
    Feedback.push(string);
 document.getElementById("feedback").value = "";
    document.getElementById("result").innerHTML = "<h2>" + "Feedback Details " + "</h2>"+"Successfully Added Feedback Details!";
}
 
function displayFeedback(){
    document.getElementById("result").innerHTML="";
  document.getElementById("result").innerHTML += "<h2>" + "Feedback Details " + "</h2>";
    for (var i=0;i<Feedback.length;i++) {
        document.getElementById("result").innerHTML += "Feedback " + (i+1) + "<br>"+Feedback[i]+"<br>";
    }
    Feedback=[];
}
<<<<<<< HEAD
// this is Comment from new branch Test-Dev-1
=======
// This is change in master branch change after login github in vs code. this is after change to magentic code
>>>>>>> f0210cbd
<|MERGE_RESOLUTION|>--- conflicted
+++ resolved
@@ -14,8 +14,5 @@
     }
     Feedback=[];
 }
-<<<<<<< HEAD
-// this is Comment from new branch Test-Dev-1
-=======
-// This is change in master branch change after login github in vs code. this is after change to magentic code
->>>>>>> f0210cbd
+
+// this is Comment from new branch Test-Dev-1